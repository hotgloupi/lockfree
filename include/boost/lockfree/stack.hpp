--- conflicted
+++ resolved
@@ -489,21 +489,12 @@
     bool consume_one(Functor & f)
     {
         tagged_node_handle old_tos = tos.load(detail::memory_order_consume);
-<<<<<<< HEAD
 
         for (;;) {
             node * old_tos_pointer = pool.get_pointer(old_tos);
             if (!old_tos_pointer)
                 return false;
 
-=======
-
-        for (;;) {
-            node * old_tos_pointer = pool.get_pointer(old_tos);
-            if (!old_tos_pointer)
-                return false;
-
->>>>>>> 970f62b6
             tagged_node_handle new_tos(old_tos_pointer->next, old_tos.get_next_tag());
 
             if (tos.compare_exchange_weak(old_tos, new_tos)) {
@@ -524,15 +515,9 @@
             node * old_tos_pointer = pool.get_pointer(old_tos);
             if (!old_tos_pointer)
                 return false;
-<<<<<<< HEAD
 
             tagged_node_handle new_tos(old_tos_pointer->next, old_tos.get_next_tag());
 
-=======
-
-            tagged_node_handle new_tos(old_tos_pointer->next, old_tos.get_next_tag());
-
->>>>>>> 970f62b6
             if (tos.compare_exchange_weak(old_tos, new_tos)) {
                 f(old_tos_pointer->v);
                 pool.template destruct<true>(old_tos);
