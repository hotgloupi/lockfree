//  boost lockfree: copy_payload helper
//
//  Copyright (C) 2011 Tim Blechmann
//
//  Distributed under the Boost Software License, Version 1.0. (See
//  accompanying file LICENSE_1_0.txt or copy at
//  http://www.boost.org/LICENSE_1_0.txt)

#ifndef BOOST_LOCKFREE_DETAIL_COPY_PAYLOAD_HPP_INCLUDED
#define BOOST_LOCKFREE_DETAIL_COPY_PAYLOAD_HPP_INCLUDED

#include <boost/mpl/if.hpp>
#include <boost/type_traits/is_convertible.hpp>

namespace boost    {
namespace lockfree {
namespace detail   {

struct copy_convertible
{
    template <typename T, typename U>
    static void copy(T & t, U & u)
    {
        u = t;
    }
};

struct copy_constructible_and_copyable
{
    template <typename T, typename U>
    static void copy(T & t, U & u)
    {
        u = U(t);
    }
};

template <typename T, typename U>
void copy_payload(T & t, U & u)
{
    typedef typename boost::mpl::if_<typename boost::is_convertible<T, U>::type,
                                     copy_convertible,
                                     copy_constructible_and_copyable
                                    >::type copy_type;
    copy_type::copy(t, u);
}

template <typename T>
struct consume_via_copy
{
    consume_via_copy(T & out):
        out(out)
    {}

    template <typename U>
    void operator()(U & element)
    {
        copy_payload(element, out);
    }

<<<<<<< HEAD
    T &  out;
=======
    T & out;
>>>>>>> 970f62b6
};


}}}

#endif  /* BOOST_LOCKFREE_DETAIL_COPY_PAYLOAD_HPP_INCLUDED */<|MERGE_RESOLUTION|>--- conflicted
+++ resolved
@@ -57,11 +57,7 @@
         copy_payload(element, out);
     }
 
-<<<<<<< HEAD
-    T &  out;
-=======
     T & out;
->>>>>>> 970f62b6
 };
 
 
